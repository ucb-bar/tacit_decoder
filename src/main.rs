extern crate clap;
extern crate object;
extern crate capstone;
extern crate bus;
extern crate log;
extern crate env_logger;
extern crate gcno_reader;
mod frontend {
    pub mod packet;
    pub mod br_mode;
    pub mod c_header;
    pub mod f_header;
    pub mod trap_type;
    pub mod bp_double_saturating_counter;
}
mod backend {
    pub mod abstract_receiver;
    pub mod event;
    pub mod stats_receiver;
    pub mod txt_receiver;
    pub mod json_receiver;
    pub mod afdo_receiver;
    pub mod gcda_receiver;
    pub mod stack_unwinder;
    pub mod speedscope_receiver;
    pub mod vpp_receiver;
    pub mod foc_receiver;
    pub mod vbb_receiver;
}

use frontend::f_header::FHeader;

// file IO
use std::fs::File;
use std::io::{Read, BufReader};
// collections 
use std::collections::HashMap;
// argparse dependency
use clap::Parser;
// objdump dependency
use capstone::prelude::*;
use capstone::arch::riscv::{ArchMode, ArchExtraMode};
use capstone::Insn;
use object::{Object, ObjectSection, SectionFlags};
use object::elf::SHF_EXECINSTR;
// bus dependency
use bus::Bus;
use std::thread;
// frontend dependency
use frontend::bp_double_saturating_counter::BpDoubleSaturatingCounter;
use frontend::br_mode::BrMode;
// backend dependency
use backend::event::{Entry, Event};
use backend::stats_receiver::StatsReceiver;
use backend::txt_receiver::TxtReceiver;
use backend::json_receiver::JsonReceiver;
use backend::afdo_receiver::AfdoReceiver;
use backend::abstract_receiver::AbstractReceiver;
use backend::gcda_receiver::GcdaReceiver;
use backend::speedscope_receiver::SpeedscopeReceiver;
use backend::vpp_receiver::VPPReceiver;
use backend::foc_receiver::FOCReceiver;
use backend::vbb_receiver::VBBReceiver;
// re-use elf-decoding and map construction
use backend::stack_unwinder::decode_elf_instructions;
use backend::stack_unwinder::build_insn_map;
// error handling
use anyhow::Result;
// logging
use log::{debug, trace};

const BRANCH_OPCODES: &[&str] = &["beq", "bge", "bgeu", "blt", "bltu", "bne", "beqz", "bnez",
                                "bgez", "blez", "bltz", "bgtz", "bgt", "ble", "bgtu", "bleu",
                                "c.beqz", "c.bnez", "c.bltz", "c.bgez"];
const IJ_OPCODES: &[&str] = &["jal", "j", "call", "tail", "c.j", "c.jal"];
const UJ_OPCODES: &[&str] = &["jalr", "jr", "c.jr", "c.jalr", "ret"];
const BUS_SIZE: usize = 1024;

#[derive(Clone, Parser)]
#[command(name = "trace-decoder", version = "0.1.0", about = "Decode trace files")]
struct Args {
    // path to the encoded trace file
    #[arg(short, long)]
    encoded_trace: String,
    // path to the binary file
    #[arg(short, long)]
    binary: String,
    // path to the decoded trace file
    #[arg(short, long, default_value_t = String::from("trace.dump"))]
    decoded_trace: String,
    // branch mode
    #[arg(long, default_value_t = 0)]
    br_mode: u64,
    // branch prediction number of entries
    #[arg(long, default_value_t = 1024)]
    bp_entries: u64,
    // print the timestamp in the decoded trace file
    #[arg(short, long, default_value_t = false)]
    timestamp: bool,
    // output the decoded trace in stats format
    #[arg(long, default_value_t = false)]
    to_stats: bool,
    // output the decoded trace in text format
    #[arg(long, default_value_t = true)]
    to_txt: bool,
    // output the decoded trace in JSON format
    #[arg(long, default_value_t = false)]
    to_json: bool,
    // output the decoded trace in afdo format
    #[arg(long, default_value_t = false)]
    to_afdo: bool,
    // path to the gcno file, must be provided if to_afdo is true
    #[arg(long, default_value_t = String::from(""))]
    gcno: String,
    // output the decoded trace in gcda format
    #[arg(long, default_value_t = false)]
    to_gcda: bool,
    // output the decoded trace in speedscope format
    #[arg(long, default_value_t = false)]
    to_speedscope: bool,
    // output the decoded trace in vpp format
    #[arg(long, default_value_t = false)]
    to_vpp: bool,
    // output the decoded trace in foc format
    #[arg(long, default_value_t = false)]
    to_foc: bool,
    // output the decoded trace in vbb format
    #[arg(long, default_value_t = false)]
    to_vbb: bool,
}

fn refund_addr(addr: u64) -> u64 {
    addr << 1
}

// FIXME: hacky way to get the offset operand, always the last one
fn compute_offset(insn: &Insn) -> i64 {
    // trace!("insn: {:?}", insn);
    let offset = insn.op_str().unwrap().split(",").last().unwrap();
    // remove leading spaces
    let offset = offset.trim();
    // trace!("offset: {:?}", offset);
    let offset_value: i64;
    if offset.starts_with("-0x") {
        offset_value = i64::from_str_radix(&offset[3..], 16).unwrap() * -1;
    } else if offset.starts_with("0x") {
        offset_value = i64::from_str_radix(&offset[2..], 16).unwrap();
    } else if offset.starts_with("-") {
        offset_value = i64::from_str_radix(&offset[1..], 10).unwrap() * -1;
    } else {
        offset_value = i64::from_str_radix(&offset, 10).unwrap();
    }
    offset_value
}

// step until encountering a br/jump
fn step_bb(pc: u64, insn_map: &HashMap<u64, &Insn>, bus: &mut Bus<Entry>) -> u64 {
    let mut pc = pc;
    loop {
        let insn = insn_map.get(&pc).unwrap();
        bus.broadcast(Entry::new_insn(insn));
        if BRANCH_OPCODES.contains(&insn.mnemonic().unwrap()) || IJ_OPCODES.contains(&insn.mnemonic().unwrap()) || UJ_OPCODES.contains(&insn.mnemonic().unwrap()) {
            break;
        }
        // REMOVE ME: if we encounter something starts with b, j, c.b, or c.j, we should report
        if insn.mnemonic().unwrap().starts_with("b") || insn.mnemonic().unwrap().starts_with("j") || insn.mnemonic().unwrap().starts_with("c.b") || insn.mnemonic().unwrap().starts_with("c.j") {
            bus.broadcast(Entry::new_timed_event(Event::Panic, 0, pc, 0));
            panic!("UNHANDLED: pc: {:x}, insn: {}", pc, insn.mnemonic().unwrap());
        }
        pc += insn.len() as u64;
    }
    pc
}

fn step_bb_until(pc: u64, insn_map: &HashMap<u64, &Insn>, target_pc: u64, bus: &mut Bus<Entry>) -> u64 {
    // println!("stepping bb from pc: {:x} until pc: {:x}", pc, target_pc);
    let mut pc = pc;

    loop {
        let insn = insn_map.get(&pc).unwrap();
        bus.broadcast(Entry::new_insn(insn));
        if BRANCH_OPCODES.contains(&insn.mnemonic().unwrap()) || IJ_OPCODES.contains(&insn.mnemonic().unwrap()) {
            break;
        }
        if pc == target_pc {
            break;
        }
        pc += insn.len() as u64;
    }
    pc
}

// frontend decoding packets and pushing entries to the bus
fn trace_decoder(args: &Args, mut bus: Bus<Entry>) -> Result<()> {
    let mut elf_file = File::open(args.binary.clone())?;
    let mut elf_buffer = Vec::new();
    elf_file.read_to_end(&mut elf_buffer)?;
    let elf = object::File::parse(&*elf_buffer)?;
    assert!(elf.architecture() == object::Architecture::Riscv64);

    // Initialize Capstone disassembler.
    let cs = Capstone::new()
        .riscv()
        .mode(ArchMode::RiscV64)
        .extra_mode([ArchExtraMode::RiscVC].iter().copied())
        .detail(true)
        .build()?;

    let all_decoded_insns = decode_elf_instructions(&elf, &cs)?;
    let insn_map = build_insn_map(&all_decoded_insns);

    // ... continue with the rest of trace_decoder logic ...
    let encoded_trace_file = File::open(args.encoded_trace.clone())?;
<<<<<<< HEAD
    let mut encoded_trace_reader = BufReader::new(encoded_trace_file);
=======
    // get the file size
    let file_size = encoded_trace_file.metadata()?.len();
    let mut encoded_trace_reader : BufReader<File> = BufReader::new(encoded_trace_file);

>>>>>>> ef51193a
    let mut bp_counter = BpDoubleSaturatingCounter::new(args.bp_entries);
    let mut hit_count = 0;
    let mut miss_count = 0;

    let br_mode = BrMode::from(args.br_mode);

    let packet = frontend::packet::read_first_packet(&mut encoded_trace_reader)?;
    let mut packet_count = 0;

    trace!("packet: {:?}", packet);
    let mut pc = refund_addr(packet.target_address);
    let mut timestamp = packet.timestamp;
    bus.broadcast(Entry::new_timed_event(Event::Start, packet.timestamp, pc, 0));

    while let Ok(packet) = frontend::packet::read_packet(&mut encoded_trace_reader) {
        packet_count += 1;
        // special handling for the last packet, should be unlikely hinted
        trace!("[{}]: packet: {:?}", packet_count, packet);
        if packet.f_header == FHeader::FSync {
            pc = step_bb_until(pc, &insn_map, refund_addr(packet.target_address), &mut bus);
            println!("detected FSync packet, trace ending!");
            if br_mode == BrMode::BrPredict {
                println!("hit count: {}, miss count: {}, hit rate: {}", 
                        hit_count, miss_count, hit_count as f64 / (hit_count + miss_count) as f64);
            }
            bus.broadcast(Entry::new_timed_event(Event::End, packet.timestamp, pc, 0));
            break;
        } else if packet.f_header == FHeader::FTrap {
            pc = step_bb_until(pc, &insn_map, packet.trap_address, &mut bus);
            pc = refund_addr(packet.target_address ^ (pc >> 1));
            timestamp += packet.timestamp;
            bus.broadcast(Entry::new_timed_trap(packet.trap_type, timestamp, packet.trap_address, pc));
        } else if br_mode == BrMode::BrPredict && packet.f_header == FHeader::FTb { // predicted hit
            bus.broadcast(Entry::new_timed_event(Event::BPHit, packet.timestamp, pc, pc));
            hit_count += packet.timestamp;
            // predict for timestamp times
            for _ in 0..packet.timestamp {
                pc = step_bb(pc, &insn_map, &mut bus);
                let insn_to_resolve = insn_map.get(&pc).unwrap();
                if !BRANCH_OPCODES.contains(&insn_to_resolve.mnemonic().unwrap()) {
                    bus.broadcast(Entry::new_timed_event(Event::Panic, 0, pc, 0));
                    panic!("pc: {:x}, timestamp: {}, insn: {:?}", pc, timestamp, insn_to_resolve);
                 }
                let taken = bp_counter.predict(pc, true);
                if taken {
                    let new_pc = (pc as i64 + compute_offset(insn_to_resolve) as i64) as u64;
                    bus.broadcast(Entry::new_timed_event(Event::TakenBranch, timestamp, pc, new_pc));
                    pc = new_pc;
                } else {
                    let new_pc = pc + insn_to_resolve.len() as u64;
                    bus.broadcast(Entry::new_timed_event(Event::NonTakenBranch, timestamp, pc, new_pc));
                    pc = new_pc;
                }
            }
        } else if br_mode == BrMode::BrPredict && packet.f_header == FHeader::FNt { // predicted miss
            timestamp += packet.timestamp;
            bus.broadcast(Entry::new_timed_event(Event::BPMiss, timestamp, pc, pc));
            miss_count += 1;
            pc = step_bb(pc, &insn_map, &mut bus);
            let insn_to_resolve = insn_map.get(&pc).unwrap();
            if !BRANCH_OPCODES.contains(&insn_to_resolve.mnemonic().unwrap()) {
                bus.broadcast(Entry::new_timed_event(Event::Panic, 0, pc, 0));
                panic!("pc: {:x}, timestamp: {}, insn: {:?}", pc, timestamp, insn_to_resolve);
             }
            let taken = bp_counter.predict(pc, false);
            if !taken { // reverse as we mispredicted
                let new_pc = (pc as i64 + compute_offset(insn_to_resolve) as i64) as u64;
                bus.broadcast(Entry::new_timed_event(Event::TakenBranch, timestamp, pc, new_pc));
                pc = new_pc;
            } else {
                let new_pc = pc + insn_to_resolve.len() as u64;
                bus.broadcast(Entry::new_timed_event(Event::NonTakenBranch, timestamp, pc, new_pc));
                pc = new_pc;
            }
        } else  {
            // trace!("pc before step_bb: {:x}", pc);
            pc = step_bb(pc, &insn_map, &mut bus);
            let insn_to_resolve = insn_map.get(&pc).unwrap();
            // trace!("pc after step_bb: {:x}", pc);
            timestamp += packet.timestamp;
            match packet.f_header {
                FHeader::FTb => {
                    if !BRANCH_OPCODES.contains(&insn_to_resolve.mnemonic().unwrap()) {
                       bus.broadcast(Entry::new_timed_event(Event::Panic, 0, pc, 0));
                       panic!("pc: {:x}, timestamp: {}, insn: {:?}", pc, timestamp, insn_to_resolve);
                    }
                    let new_pc = (pc as i64 + compute_offset(insn_to_resolve) as i64) as u64;
                    bus.broadcast(Entry::new_timed_event(Event::TakenBranch, timestamp, pc, new_pc));
                    // trace!("pc before br: {:x}, after taken branch: {:x}", pc, new_pc);
                    pc = new_pc;
                }
                FHeader::FNt => {
                    if !BRANCH_OPCODES.contains(&insn_to_resolve.mnemonic().unwrap()) {
                        bus.broadcast(Entry::new_timed_event(Event::Panic, 0, pc, 0));
                        panic!("pc: {:x}, timestamp: {}, insn: {:?}", pc, timestamp, insn_to_resolve);
                    }
                    let new_pc = pc + insn_to_resolve.len() as u64;
                    bus.broadcast(Entry::new_timed_event(Event::NonTakenBranch, timestamp, pc, new_pc));
                    // trace!("pc before nt: {:x}, after nt: {:x}", pc, new_pc);
                    pc = new_pc;
                }
                FHeader::FIj => {
                    if !IJ_OPCODES.contains(&insn_to_resolve.mnemonic().unwrap()) {
                        bus.broadcast(Entry::new_timed_event(Event::Panic, 0, pc, 0));
                        panic!("pc: {:x}, timestamp: {}, insn: {:?}", pc, timestamp, insn_to_resolve);
                    }
                    let new_pc = (pc as i64 + compute_offset(insn_to_resolve) as i64) as u64;
                    bus.broadcast(Entry::new_timed_event(Event::InferrableJump, timestamp, pc, new_pc));
                    // trace!("pc before ij: {:x}, after ij: {:x}", pc, new_pc);
                    pc = new_pc;
                }
                FHeader::FUj => {
                    if !UJ_OPCODES.contains(&insn_to_resolve.mnemonic().unwrap()) {
                        bus.broadcast(Entry::new_timed_event(Event::Panic, 0, pc, 0));
                        panic!("pc: {:x}, timestamp: {}, insn: {:?}", pc, timestamp, insn_to_resolve);
                    }
                    let new_pc = refund_addr(packet.target_address ^ (pc >> 1));
                    bus.broadcast(Entry::new_timed_event(Event::UninferableJump, timestamp, pc, new_pc));
                    // trace!("pc before uj: {:x}, after uj: {:x}", pc, new_pc);
                    pc = new_pc;
                }
                _ => {
                    bus.broadcast(Entry::new_timed_event(Event::Panic, 0, pc, 0));
                    panic!("unknown FHeader: {:?}", packet.f_header);
                }
            }
            // log the timestamp
        }
    }

    drop(bus);
    println!("[Success] Decoded {} packets", packet_count);

    Ok(())
}

fn main() -> Result<()> {
    env_logger::init();
    let args = Args::parse();

    let mut bus: Bus<Entry> = Bus::new(BUS_SIZE);
    let mut receivers: Vec<Box<dyn AbstractReceiver>> = vec![];

    // add a receiver to the bus for stats output
    if args.to_stats {
        let encoded_trace_file = File::open(args.encoded_trace.clone())?;
        // get the file size
        let file_size = encoded_trace_file.metadata()?.len();
        // close the file
        drop(encoded_trace_file);
        let stats_bus_endpoint = bus.add_rx();
        receivers.push(Box::new(StatsReceiver::new(stats_bus_endpoint, BrMode::from(args.br_mode), file_size)));
    }
    
    // add a receiver to the bus for txt output
    if args.to_txt {
        let txt_bus_endpoint = bus.add_rx();
        receivers.push(Box::new(TxtReceiver::new(txt_bus_endpoint)));
    }

    // add a receiver to the bus for json output
    if args.to_json {
        let json_bus_endpoint = bus.add_rx();
        receivers.push(Box::new(JsonReceiver::new(json_bus_endpoint)));
    }

    if args.to_afdo {
        let afdo_bus_endpoint = bus.add_rx();
        let mut elf_file = File::open(args.binary.clone())?;
        let mut elf_buffer = Vec::new();
        elf_file.read_to_end(&mut elf_buffer)?;
        let elf = object::File::parse(&*elf_buffer)?;
        receivers.push(Box::new(AfdoReceiver::new(afdo_bus_endpoint, elf.entry().clone())));
        drop(elf_file);
    }

    if args.to_gcda {
        let gcda_bus_endpoint = bus.add_rx();
        receivers.push(Box::new(GcdaReceiver::new(gcda_bus_endpoint, args.gcno.clone(), args.binary.clone())));
    }

    if args.to_speedscope {
        let speedscope_bus_endpoint = bus.add_rx();
        receivers.push(Box::new(SpeedscopeReceiver::new(speedscope_bus_endpoint, args.binary.clone())));
    }

    if args.to_vpp {
        let vpp_bus_endpoint = bus.add_rx();
        receivers.push(Box::new(VPPReceiver::new(vpp_bus_endpoint, args.binary.clone(), args.br_mode == 0)));
    }

    if args.to_foc {
        let foc_bus_endpoint = bus.add_rx();
        receivers.push(Box::new(FOCReceiver::new(foc_bus_endpoint, args.binary.clone())));
    }

    if args.to_vbb {
        let vbb_bus_endpoint = bus.add_rx();
        receivers.push(Box::new(VBBReceiver::new(vbb_bus_endpoint)));
    }

    let frontend_handle = thread::spawn(move || trace_decoder(&args, bus));
    let receiver_handles: Vec<_> = receivers.into_iter()
        .map(|mut receiver| thread::spawn(move || receiver.try_receive_loop()))
        .collect();

    // Handle frontend thread
    match frontend_handle.join() {
        Ok(result) => result?,
        Err(e) => {
            // still join the receivers
            for handle in receiver_handles {
                handle.join().unwrap();
            }
            println!("frontend thread panicked: {:?}", e);
            return Err(anyhow::anyhow!("Frontend thread panicked: {:?}", e));
        }
    }

    // Handle receiver threads
    for (i, handle) in receiver_handles.into_iter().enumerate() {
        if let Err(e) = handle.join() {
            return Err(anyhow::anyhow!("Receiver thread {} panicked: {:?}", i, e));
        }
    }

    Ok(())
}<|MERGE_RESOLUTION|>--- conflicted
+++ resolved
@@ -209,16 +209,11 @@
     let all_decoded_insns = decode_elf_instructions(&elf, &cs)?;
     let insn_map = build_insn_map(&all_decoded_insns);
 
-    // ... continue with the rest of trace_decoder logic ...
     let encoded_trace_file = File::open(args.encoded_trace.clone())?;
-<<<<<<< HEAD
-    let mut encoded_trace_reader = BufReader::new(encoded_trace_file);
-=======
     // get the file size
     let file_size = encoded_trace_file.metadata()?.len();
     let mut encoded_trace_reader : BufReader<File> = BufReader::new(encoded_trace_file);
 
->>>>>>> ef51193a
     let mut bp_counter = BpDoubleSaturatingCounter::new(args.bp_entries);
     let mut hit_count = 0;
     let mut miss_count = 0;
